{
	"name": "terrain-height-tools",
	"title": "Terrain Height Tools",
	"description": "Tools for painting grid cells with terrain heights and calculating line of sight with respect to these heights.",
<<<<<<< HEAD
	"version": "0.5.3",
=======
	"version": "0.5.4",
>>>>>>> e3b5caa7
	"compatibility": {
		"minimum": "12",
		"verified": "12",
		"maximum": "12"
	},
	"authors": [
		{
			"name": "Will Bennion",
			"discord": "@wibble199"
		},
		{
			"name": "James Kerr",
			"discord": "@disconsented"
		}
	],
	"esmodules": [
		"module/main.mjs"
	],
	"styles": [
		"styles/main.css"
	],
	"languages": [
		{
			"lang": "en",
			"name": "English",
			"path": "lang/en.json"
		}
	],
	"relationships": {
		"requires": [
			{
				"id": "lib-wrapper",
				"type": "module"
			}
		]
	},
	"socket": true,
	"url": "https://github.com/disconsented/FoundryVTT-Terrain-Height-Tools",
	"manifest": "https://github.com/disconsented/FoundryVTT-Terrain-Height-Tools/releases/latest/download/module.json",
	"download": "https://github.com/disconsented/FoundryVTT-Terrain-Height-Tools/releases/latest/download/release.zip"
}<|MERGE_RESOLUTION|>--- conflicted
+++ resolved
@@ -2,11 +2,7 @@
 	"name": "terrain-height-tools",
 	"title": "Terrain Height Tools",
 	"description": "Tools for painting grid cells with terrain heights and calculating line of sight with respect to these heights.",
-<<<<<<< HEAD
-	"version": "0.5.3",
-=======
 	"version": "0.5.4",
->>>>>>> e3b5caa7
 	"compatibility": {
 		"minimum": "12",
 		"verified": "12",
