import { sceneControls } from "../config/controls.mjs";
import { moduleName, settings, tools } from "../consts.mjs";
import { HeightMap } from "../geometry/height-map.mjs";
import { debug } from "../utils/log.mjs";
import { GridHighlightGraphics } from "./grid-highlight-graphics.mjs";
import { TerrainHeightGraphics } from "./terrain-height-graphics.mjs";

/**
 * Layer for handling interaction with the terrain height data.
 * E.G. shows overlay previews and handles click events for painting/clearing.
 */
export class TerrainHeightLayer extends InteractionLayer {

	/** @type {HeightMap | undefined} */
	_heightMap;

	/**
	 * The sole purpose of this PIXI object is to allow other THT layers listen for events that they might not ordinarily
	 * be able to, for example the masking effect for the height map vision radius:
	 * - The vision radius needs to always be able to receive the mousemove event to update the position of the mask, but
	 *   the parent object of the terrain height graphics does not always have its events turned on.
	 * - We also can't add listeners to the game.canvas.stage instance, because some part of core Foundry functionality
	 *   calls `removeAllListeners` sometimes, which then causes the event to get unbound.
	 * Having a dedicated object that THT controls that will always have events turn on seems like an easy, reliable fix.
	 * @type {PIXI.Container | undefined}
	 */
	_eventListenerObj;

	/** @type {TerrainHeightGraphics | undefined} */
	_graphics;

	/** @type {GridHighlightGraphics | undefined} */
	_highlightGraphics;

	/** @type {string | undefined} */
	_pendingTool;

	/** @type {[number, number][]} */
	_pendingChanges = [];

	constructor() {
		super();
		Hooks.on("updateScene", this._onSceneUpdate.bind(this));
	}

	/** @override */
	static get layerOptions() {
		return mergeObject(super.layerOptions, {
			baseClass: InteractionLayer,
			zIndex: 300
		});
	}

	// -------------- //
	// Event handlers //
	// -------------- //
	/** @override */
	async _draw(options) {
		super._draw(options);

		if (this._graphics) {
			await this._updateGraphics();
		} else {
			this._eventListenerObj = new PIXI.Container();
			this._eventListenerObj.eventMode = "static";
			game.canvas.interface.addChild(this._eventListenerObj);

			this._graphics = new TerrainHeightGraphics();
			game.canvas.primary.addChild(this._graphics);

			this._highlightGraphics = new GridHighlightGraphics();
			game.canvas.interface.addChild(this._highlightGraphics);

			this._heightMap = new HeightMap(game.canvas.scene);

			await this._graphics.update(this._heightMap);
		}
	}

	/** @override */
	_activate() {
		// When this layer is activated (via the menu sidebar), always show the height map
		this._graphics.setVisible(true);
		this._graphics._setMaskRadiusActive(false);

		// Start mouse event listeners
		this.#setupEventListeners("on");
	}

	/** @override */
	_deactivate() {
		// When this layer is deactivated (via the menu sidebar), hide the height map unless configured to show
		this._graphics.setVisible(game.settings.get(moduleName, settings.showTerrainHeightOnTokenLayer));
		this._graphics._setMaskRadiusActive(true);

		// Stop mouse event listeners
		this.#setupEventListeners("off");
	}

	/** @override */
	async _tearDown(options) {
		super._tearDown(options);

		if (this._eventListenerObj) this._eventListenerObj.parent.removeChild(this._eventListenerObj);
		this._eventListenerObj = undefined;

		if (this._graphics) this._graphics.parent.removeChild(this._graphics);
		this._graphics = undefined;

		if (this._highlightGraphics) this._highlightGraphics.parent.removeChild(this._highlightGraphics);
		this._highlightGraphics = undefined;
	}

	async _onSceneUpdate(scene, data) {
		// Do nothing if the updated scene is not the one the user is looking at
		if (scene.id !== game.canvas.scene.id) return;

		this._heightMap.reload();
		await this._updateGraphics();
	}

	// ---- //
	// Data //
	// ---- //
	async _updateGraphics() {
		await this._graphics?.update(this._heightMap);
	}

	// -------------------- //
	// Mouse event handling //
	// -------------------- //
	/** @param {"on" | "off"} action */
	#setupEventListeners(action) {
<<<<<<< HEAD
		this[action]("pointerdown", this.#onMouseLeftDown);
		this[action]("pointermove", this.#onMouseMove);
		this[action]("pointerup", this.#onMouseLeftUp);
=======
		this[action]("mousedown", this.#onMouseDown);
		this[action]("mousemove", this.#onMouseMove);
		this[action]("mouseup", this.#onMouseUp);
>>>>>>> b497042e
	}

	#onMouseDown = async event => {
		if (event.button !== 0) return;
		const { x, y } = this.toLocal(event.data.global);
		await this.#beginTool(x, y);
	};

	#onMouseMove = async event => {
		if (!this._pendingTool) return;
		const { x, y } = this.toLocal(event.data.global);
		await this.#useTool(x, y);
	};

	#onMouseUp = async event => {
		if (this._pendingTool === undefined || event.button !== 0) return;
		await this.#commitPendingToolUsage();
		this._pendingTool = undefined;
	};

	/**
	 * Handles initial tool usage.
	 * @param {number} x Local X coordinate of the event trigger.
	 * @param {number} y Local Y coordinate of the event trigger.
	 * @param {string} [tool=undefined]
	 */
	async #beginTool(x, y, tool) {
		// If a tool is already in use, ignore
		if (this._pendingTool !== undefined) return;

		this._pendingTool = tool ?? game.activeTool;

		// Set highlight colours depending on the tool
		switch (this._pendingTool) {
			case tools.paint:
				this._highlightGraphics._setColorFromTerrainTypeId(sceneControls.terrainHeightPalette?.selectedTerrainId);
				break;

			case tools.erase:
				this._highlightGraphics.color = 0x000000;
				break;
		}

		await this.#useTool(x, y);
	}

	/**
	 * Handles using a tool at the location. May add pending changes - e.g. if the user is clicking and dragging paint.
	 * @param {number} x Local X coordinate of the event trigger.
	 * @param {number} y Local Y coordinate of the event trigger.
	 * @param {string} [tool=undefined]
	 */
	async #useTool(x, y, tool = undefined) {
		/** @type {[number, number]} */
		const cell = game.canvas.grid.grid.getGridPositionFromPixels(x, y);

		switch (tool ?? this._pendingTool) {
			case tools.paint: {
				const existing = this._heightMap.get(...cell);
				const { selectedTerrainId, selectedHeight } = sceneControls.terrainHeightPalette ?? {};

				if (!this.#cellIsPending(...cell)
					&& (!existing || existing.terrainTypeId !== selectedTerrainId || existing.height !== selectedHeight)
					&& selectedTerrainId) {
					this._pendingChanges.push(cell);
					this._highlightGraphics.highlight(...cell);
				}
				break;
			}

			case tools.fill: {
				this._pendingTool = undefined;
				const { selectedTerrainId, selectedHeight } = sceneControls.terrainHeightPalette ?? {};
				if (selectedTerrainId && await this._heightMap.fillCells(cell, selectedTerrainId, selectedHeight))
					await this._updateGraphics();
				break;
			}

			case tools.erase: {
				if (!this.#cellIsPending(...cell) && this._heightMap.get(...cell)) {
					this._pendingChanges.push(cell);
					this._highlightGraphics.color = 0x000000;
					this._highlightGraphics.highlight(...cell);
				}
				break;
			}

			case tools.eraseFill: {
				this._pendingTool = undefined;
				if (await this._heightMap.eraseFillCells(cell))
					await this._updateGraphics();
				break;
			}

			case "dbg": {
				this._pendingTool = this.undefined;
				debug(`Clicked at ${x}, ${y} (cell ${cell[0]}, ${cell[1]})`);
				break;
			}

			default:
				return;
		}
	}

	/**
	 * Applys any pending tool usage - e.g. finishes a paint click-drag.
	 */
	async #commitPendingToolUsage() {
		// Clear pending changes and tool immediately (i.e. don't wait for the asynchronous work to complete) so that
		// repeated quick taps don't cause repeats/races
		const pendingChanges = this._pendingChanges;
		this._pendingChanges = [];

		const pendingTool = this._pendingTool;
		this._pendingTool = undefined;

		switch (pendingTool) {
			case tools.paint:
				const terrainId = sceneControls.terrainHeightPalette?.selectedTerrainId;
				const height = sceneControls.terrainHeightPalette?.selectedHeight;
				if (terrainId && await this._heightMap.paintCells(pendingChanges, terrainId, height))
					await this._updateGraphics();
				break;

			case tools.erase:
				if (await this._heightMap.eraseCells(pendingChanges))
					await this._updateGraphics();
				break;
		}

		this._highlightGraphics.clear();
	}

	async clear() {
		if (await this._heightMap.clear())
			await this._updateGraphics(this._heightMap);
	}

	get canUndo() {
		return this._heightMap._history.length > 0;
	}

	async undo() {
		return await this._heightMap.undo();
	}

	/**
	 * Returns whether or not the given cell is in the pending changes list.
	 * @param {number} row
	 * @param {number} col
	 */
	#cellIsPending(row, col) {
		return this._pendingChanges.some(cell => cell[0] === row && cell[1] === col);
	}
}<|MERGE_RESOLUTION|>--- conflicted
+++ resolved
@@ -131,15 +131,9 @@
 	// -------------------- //
 	/** @param {"on" | "off"} action */
 	#setupEventListeners(action) {
-<<<<<<< HEAD
-		this[action]("pointerdown", this.#onMouseLeftDown);
-		this[action]("pointermove", this.#onMouseMove);
-		this[action]("pointerup", this.#onMouseLeftUp);
-=======
 		this[action]("mousedown", this.#onMouseDown);
 		this[action]("mousemove", this.#onMouseMove);
 		this[action]("mouseup", this.#onMouseUp);
->>>>>>> b497042e
 	}
 
 	#onMouseDown = async event => {
